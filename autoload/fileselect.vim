--- conflicted
+++ resolved
@@ -204,17 +204,10 @@
 
   # Populate the popup menu
   # Split the names into file name and directory path.
-<<<<<<< HEAD
-  let items: list<string> = s:popup_text->copy()
-  s:makeMenuName(items)
-  s:popup_winid->popup_settext(items)
-  echo 'File: ' .. pat_arg
-=======
   var items: list<string> = popup_text->copy()
   MakeMenuName(items)
   popup_winid->popup_settext(items)
-  echo 'File: '
->>>>>>> 198636a3
+  echo 'File: ' .. pat_arg
 enddef
 
 # Toggle (open or close) the fileselect popup menu
