vim9script
# File: fileselect.vim
# Author: Yegappan Lakshmanan (yegappan AT yahoo DOT com)
# Version: 1.0
# Last Modified: Sep 12, 2020
#
# Plugin to display a list of file names in a popup menu
#
# License:   Permission is hereby granted to use and distribute this code,
#            with or without modifications, provided that this copyright
#            notice is copied with it. Like anything else that's free,
#            fileselect plugin is provided *as is* and comes with no warranty
#            of any kind, either expressed or implied. In no event will the
#            copyright holder be liable for any damages resulting from the use
#            of this software.
#
# =========================================================================

# Popup window support needs Vim 8.2.1665 and higher
if v:version < 802 || !has('patch-8.2.1665')
  finish
endif

var s:filelist: list<string> = []
var s:popup_text: list<string> = []
var s:filter_text: string = ''
var s:popup_winid: number = -1

# Edit the file selected from the popup menu
def EditFile(id: number, result: number)
  # clear the message displayed at the command-line
  echo ''
  if result <= 0
    return
  endif
  try
    # if the selected file is already present in a window, then jump to it
    var fname: string = s:popup_text[result - 1]
    var winList: list<number> = fname->bufnr()->win_findbuf()
    if winList->len() == 0
      # Not present in any window
      if &modified || &buftype != ''
        # the current buffer is modified or is not a normal buffer, then open
        # the file in a new window
        exe "split " .. popup_text[result - 1]
      else
        exe "confirm edit " .. popup_text[result - 1]
      endif
    else
      winList[0]->win_gotoid()
    endif
  catch
    # ignore exceptions
  endtry
enddef

# Convert each file name in the items List into <filename> (<dirname>) format.
# Make sure the popup does't occupy the entire screen by reducing the width.
def MakeMenuName(items: list<string>)
  var maxwidth: number = popup_winid->popup_getpos().core_width

  var filename: string
  var dirname: string
  var flen: number
  for i in items->len()->range()
    filename = items[i]->fnamemodify(':t')
    flen = filename->len()
    dirname = items[i]->fnamemodify(':h')

    if items[i]->len() > maxwidth && flen < maxwidth
      # keep the full file name and reduce directory name length
      # keep some characters at the beginning and end (equally).
      # 6 spaces are used for "..." and " ()"
      var dirsz = (maxwidth - flen - 6) / 2
      dirname = dirname[:dirsz] .. '...' .. dirname[-dirsz:]
    endif
    items[i] = filename
    if dirname != '.'
      items[i] = items[i] .. ' (' .. dirname .. '/)'
    endif
  endfor
enddef

# Handle the keys typed in the popup menu.
# Narrow down the displayed names based on the keys typed so far.
def FilterNames(id: number, key: string): number
  var update_popup: number = 0
  var key_handled: number = 0

  if key == "\<BS>"
    # Erase one character from the filter text
    if filter_text->len() >= 1
      filter_text = filter_text[:-2]
      update_popup = 1
    endif
    key_handled = 1
  elseif key == "\<C-U>"
    # clear the filter text
    filter_text = ''
    update_popup = 1
    key_handled = 1
  elseif key == "\<C-F>"
        \ || key == "\<C-B>"
        \ || key == "<PageUp>"
        \ || key == "<PageDown>"
        \ || key == "<C-Home>"
        \ || key == "<C-End>"
    # scroll the popup window
    var cmd: string = 'normal! ' .. key
    cmd->win_execute(popup_winid)
    key_handled = 1
  elseif key == "\<Up>" || key == "\<Down>"
    # Use native Vim handling for these keys
    key_handled = 0
  elseif key =~ '^\f$' || key == "\<Space>"
    # Filter the names based on the typed key and keys typed before
    filter_text ..= key
    update_popup = 1
    key_handled = 1
  endif

  if update_popup
    # Update the popup with the new list of file names

    # Keep the cursor at the current item
    var prevSelName: string = ''
    if popup_text->len() > 0
      let curLine: number = line('.', popup_winid)
      prevSelName = popup_text[curLine - 1]
    endif

    if filter_text != ''
      popup_text = filelist->matchfuzzy(filter_text)
    else
      popup_text = filelist
    endif
    var items: list<string> = popup_text->copy()
    MakeMenuName(items)
    id->popup_settext(items)
    echo 'File: ' .. filter_text

    # Select the previously selected entry. If not present, select first entry
    var idx: number = popup_text->index(prevSelName)
    idx = idx == -1 ? 1 : idx + 1
    var cmd: string = 'cursor(' .. idx .. ', 1)'
    cmd->win_execute(popup_winid)
  endif

  if key_handled
    return 1
  endif

  return id->popup_filter_menu(key)
enddef

def fileselect#showMenu(pat_arg: string)
  # Get the list of file names to display.

  # Default pattern to get all the filenames in the current directory tree.
  var pat: string = '**/*'
  if pat_arg != ''
    # use the user specified pattern
    pat = '**/*' .. pat_arg .. '*'
  endif

  var save_wildignore = &wildignore
  set wildignore=*.o,*.obj,*.swp,*.bak,*.~
  var l: list<string> = pat->glob(0, 1)
  &wildignore = save_wildignore
  if l->empty()
    echohl Error | echo "No files found" | echohl None
    return
  endif

  # Remove all the directory names
  l->filter({_, v -> !isdirectory(v)})

  # Expand the file paths and reduce it relative to the home and current
  # directories
<<<<<<< HEAD
  s:filelist = l->map({_, v -> fnamemodify(v, ':p:~:.')})
=======
  filelist = l->map('fnamemodify(v:val, ":p:~:.")')
>>>>>>> 43206c8d

  # Save it for later use
  popup_text = filelist->copy()
  filter_text = ''

  # Create the popup menu
  var lnum = &lines - &cmdheight - 2 - 10
  var popupAttr = #{
      title: 'File Selector',
      wrap: 0,
      pos: 'topleft',
      line: lnum,
      col: 2,
      minwidth: 60,
      minheight: 10,
      maxheight: 10,
      maxwidth: 60,
      fixed: 1,
      close: "button",
      filter: FilterNames,
      callback: EditFile
  }
  popup_winid = popup_menu([], popupAttr)

  # Populate the popup menu
  # Split the names into file name and directory path.
  var items: list<string> = popup_text->copy()
  MakeMenuName(items)
  popup_winid->popup_settext(items)
  echo 'File: '
enddef

# Toggle (open or close) the fileselect popup menu
def fileselect#toggle()
  if popup_winid->popup_getoptions()->empty()
    # open the file select popup
    fileselect#showMenu('')
  else
    # popup window is present. close it.
    popup_winid->popup_close(-2)
  endif
enddef

# vim: shiftwidth=2 sts=2 expandtab<|MERGE_RESOLUTION|>--- conflicted
+++ resolved
@@ -177,11 +177,7 @@
 
   # Expand the file paths and reduce it relative to the home and current
   # directories
-<<<<<<< HEAD
-  s:filelist = l->map({_, v -> fnamemodify(v, ':p:~:.')})
-=======
-  filelist = l->map('fnamemodify(v:val, ":p:~:.")')
->>>>>>> 43206c8d
+  filelist = l->map({_, v -> fnamemodify(v, ':p:~:.')})
 
   # Save it for later use
   popup_text = filelist->copy()
